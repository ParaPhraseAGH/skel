--- conflicted
+++ resolved
@@ -24,7 +24,7 @@
 
 
 
-%% @doc Function to produce and start a set of processes according to the 
+%% @doc Function to produce and start a set of processes according to the
 %% given workflow specification and input.
 -spec run( workflow(), input()) ->
              pid().
@@ -34,8 +34,7 @@
   sk_source:start(Input, AssembledWF ).
 
 
-
-%% @doc Function to produce a set of processes according to the given workflow 
+%% @doc Function to produce a set of processes according to the given workflow
 %% specification.
 -spec make(workflow(), pid() | module()) ->
               pid() .
@@ -48,11 +47,10 @@
               WorkFlow).
 
 
-<<<<<<< HEAD
 start_item( Fun, NextPid ) when is_function(Fun) ->
   start_item( { seq, Fun }, NextPid );
 start_item( Item, NextPid ) ->
-  { ItemName, Parameters } = split_item( Item ),
+ { ItemName, Parameters } = split_item( Item ),
   ModuleName = item_to_module( ItemName ),
   ModuleName:start( Parameters, NextPid ).
 
@@ -61,49 +59,14 @@
   { erlang:element( 1, Item ),
     erlang:delete_element( 1, Item)}.
 
-=======
--spec parse(wf_item()) -> maker_fun().
-%% @doc Determines the course of action to be taken according to the type of 
-%% workflow specified. Constructs and starts specific skeleton instances.
-parse(Fun) when is_function(Fun, 1) ->
-  parse({seq, Fun});
-parse({seq, Fun}) when is_function(Fun, 1) ->
-  sk_seq:make(Fun);
-parse({pipe, WorkFlow}) ->
-  sk_pipe:make(WorkFlow);
-parse({ord, WorkFlow}) ->
-  sk_ord:make(WorkFlow);
-parse({farm, WorkFlow, NWorkers}) ->
-  sk_farm:make(NWorkers, WorkFlow);
-parse({hyb_farm, WorkFlowCPU, WorkFlowGPU, NCPUWorkers, NGPUWorkers}) ->
-  sk_farm:make_hyb(NCPUWorkers, NGPUWorkers, WorkFlowCPU, WorkFlowGPU);
-parse({map, WorkFlow}) ->
-  sk_map:make(WorkFlow);
-parse({map, WorkFlow, NWorkers}) ->
-  sk_map:make(WorkFlow, NWorkers);
-parse({hyb_map, WorkFlowCPU, WorkFlowGPU, NCPUWorkers, NGPUWorkers}) ->
-  sk_map:make_hyb(WorkFlowCPU, WorkFlowGPU, NCPUWorkers, NGPUWorkers);
-parse({cluster, WorkFlow, Decomp, Recomp}) when is_function(Decomp, 1),
-                                               is_function(Recomp, 1) ->
-  sk_cluster:make(WorkFlow, Decomp, Recomp);
-% parse({decomp, WorkFlow, Decomp, Recomp}) when is_function(Decomp, 1),
-%                                                is_function(Recomp, 1) ->
-%   sk_decomp:make(WorkFlow, Decomp, Recomp);
-% parse({map, WorkFlow, Decomp, Recomp}) when is_function(Decomp, 1),
-%                                             is_function(Recomp, 1) ->
-%   sk_map:make(WorkFlow, Decomp, Recomp);
-parse({reduce, Reduce, Decomp}) when is_function(Reduce, 2),
-                                     is_function(Decomp, 1) ->
-  sk_reduce:make(Decomp, Reduce);
-parse({feedback, WorkFlow, Filter}) when is_function(Filter, 1) ->
-  sk_feedback:make(WorkFlow, Filter).
->>>>>>> 939af752
 
 item_to_module( seq )      -> sk_seq;
 item_to_module( pipe )     -> sk_pipe;
 item_to_module( ord )      -> sk_ord;
 item_to_module( farm )     -> sk_farm;
+item_to_module( hyb_farm ) -> sk_farm;
 item_to_module( cluster )  -> sk_cluster;
 item_to_module( map )      -> sk_map;
+item_to_module( hyb_map )  -> sk_map;
 item_to_module( reduce )   -> sk_reduce;
-item_to_module( feedback ) -> sk_feedback.
+item_to_module( feedback ) -> sk_feedback.