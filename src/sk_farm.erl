--- conflicted
+++ resolved
@@ -9,60 +9,46 @@
 %%% sent to one of `n' replicas of the inner skeleton for processing.
 %%%
 %%% === Example ===
-%%% 
-%%% 	```skel:run([{farm, [{seq, fun ?MODULE:p1/1}], 10}], Input)'''
-%%% 
-%%% 	In this simple example, we produce a farm with ten workers to run the 
-%%% sequential, developer-defined function `p/1' using the list of inputs 
+%%%
+%%%   ```skel:run([{farm, [{seq, fun ?MODULE:p1/1}], 10}], Input)'''
+%%%
+%%%   In this simple example, we produce a farm with ten workers to run the
+%%% sequential, developer-defined function `p/1' using the list of inputs
 %%% `Input'.
-%%% 
+%%%
 %%% @end
 %%%----------------------------------------------------------------------------
 -module(sk_farm).
 
 -export([
-<<<<<<< HEAD
          start/2
-=======
-         make/2,  
-         make_hyb/4
->>>>>>> 939af752
         ]).
 
 -include("skel.hrl").
 
-<<<<<<< HEAD
-
 %% @doc Initialises a Farm skeleton given the inner workflow and number of
 %% workers, respectively.
 -spec start( Parameters, NextPid ) -> WorkflowPid when
-    Parameters :: { Workflow :: workflow(),
-                    NumberOfWorkers :: pos_integer() },
+    Parameters :: {Workflow :: workflow(),
+                   NumberOfWorkers :: pos_integer() }
+                | {CPUWorkflowCPUWorkflow :: workflow(),
+                   GPUNumberOfWorkers :: pos_integer(),
+                   GPUWorkflow :: workflow(),
+                   GPUNumberOfWorkers :: pos_integer()},
     NextPid :: pid(),
     WorkflowPid :: pid().
 
-start({ WorkFlow , NWorkers}, NextPid) ->
+start({WorkFlow , NWorkers}, NextPid) ->
   CollectorPid = spawn(sk_farm_collector, start, [NWorkers, NextPid]),
   WorkerPids = sk_utils:start_workers(NWorkers, WorkFlow, CollectorPid),
-  spawn(sk_farm_emitter, start, [WorkerPids]).
-  
-=======
--spec make(pos_integer(), workflow()) -> maker_fun().
-%% @doc Initialises a Farm skeleton given the number of workers and their 
-%% inner-workflows, respectively.
-make(NWorkers, WorkFlow) ->
-  fun(NextPid) ->
-    CollectorPid = spawn(sk_farm_collector, start, [NWorkers, NextPid]),
-    WorkerPids = sk_utils:start_workers(NWorkers, WorkFlow, CollectorPid),
-    spawn(sk_farm_emitter, start, [WorkerPids])
-  end.
+  spawn(sk_farm_emitter, start, [WorkerPids]);
 
--spec make_hyb(pos_integer(), pos_integer(), workflow(), workflow()) -> maker_fun().
-make_hyb(NCPUWorkers, NGPUWorkers, WorkFlowCPU, WorkFlowGPU) ->
-  fun(NextPid) ->
-    CollectorPid = spawn(sk_farm_collector, start, [NCPUWorkers+NGPUWorkers, NextPid]),
-    WorkerPids = sk_utils:start_workers_hyb(NCPUWorkers, NGPUWorkers, WorkFlowCPU, WorkFlowGPU, 
-                                            CollectorPid),
-    spawn(sk_farm_emitter, start, [WorkerPids])
-  end.
->>>>>>> 939af752
+start({WorkFlowCPU, NCPUWorkers, WorkFlowGPU, NGPUWorkers}, NextPid) ->
+  CollectorPid = spawn(sk_farm_collector, start, [NCPUWorkers + NGPUWorkers,
+                                                  NextPid]),
+  WorkerPids = sk_utils:start_workers_hyb(NCPUWorkers,
+                                          NGPUWorkers,
+                                          WorkFlowCPU,
+                                          WorkFlowGPU,
+                                          CollectorPid),
+  spawn(sk_farm_emitter, start, [WorkerPids]).